--- conflicted
+++ resolved
@@ -27,7 +27,6 @@
 
 namespace pasta {
 
-<<<<<<< HEAD
 struct FrequencyItem {
   size_t frequency;
   std::vector<uint64_t> words;
@@ -205,8 +204,6 @@
   }
 };
 
-template <size_t SampleRate = 64>
-=======
 /*! \file */
 
 /*!
@@ -216,7 +213,7 @@
  * This interface is currently work in progress and should not yet be used in
  * production.
  */
->>>>>>> 8607d0ad
+template <size_t SampleRate = 64>
 class BlockCompressedBitVector {
 private:
   BitVector bv_;
